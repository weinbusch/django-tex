--- conflicted
+++ resolved
@@ -1,11 +1,5 @@
-<<<<<<< HEAD
 from django.urls import path
-=======
 import datetime
-
-from django.conf.urls import url
-
->>>>>>> cf5c049c
 from django_tex.shortcuts import render_to_pdf
 
 
